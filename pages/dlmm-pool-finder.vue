<template>
  <div id="pool-finder" class="container">
    <div class="flex flex-row items-center mb-10">
      <h1 class="app-title flex-1">DLMM Active Pool Finder</h1>
      <a class="credit" href="https://tokleo.com/" target="_blank">
        Powered by Tokleo API
      </a>
    </div>

    <div class="filters">
      <div class="toggle flex flex-row">
<<<<<<< HEAD
        <ToggleButtons class="mr-5 filter" label="Bin Step" :values="[
          { text: '250', value: 250 },
          { text: '200', value: 200 },
          { text: '100', value: 100 },
          { text: '80', value: 80 },
          { text: '20', value: 20 },
        ]" v-model="binStep" />
        <ToggleButtons class="mr-5 filter" label="Market Cap" :values="[
          { text: '> 1M', value: 1 },
          { text: '> 10M', value: 10 },
          { text: '> 100M', value: 100 },
        ]" v-model="marketCap" />
        <ToggleButtons class="mr-5 filter" label="Liquidity" :values="[
          { text: '> 10k', value: 10 },
          { text: '> 100k', value: 100 },
          { text: '> 500k', value: 500 },
        ]" v-model="liquidity" />
        <ToggleButtons class="filter" label="Age" :values="[
          { text: '>1d', value: 1 },
          { text: '>3d', value: 3 },
          { text: '>7d', value: 7 },
        ]" v-model="age" />
        <RefreshButton @refresh="loadPoolsData" />
=======
        <ToggleButtons
          class="mr-5 filter"
          label="Bin Step"
          :values="[
           { text: '250', value: 250 },
           { text: '200', value: 200 },
           { text: '100', value: 100 },
           { text: '80', value: 80 },
           { text: '20', value: 20 },
          ]"
          v-model="binStep"
        />
        <ToggleButtons
          class="mr-5 filter"
          label="Market Cap"
          :values="[
           { text: '> 1M', value: 1 },
           { text: '> 10M', value: 10 },
           { text: '> 100M', value: 100 },
          ]"
          v-model="marketCap"
        />
        <ToggleButtons
          class="mr-5 filter"
          label="Liquidity"
          :values="[
           { text: '> 10k', value: 10 },
           { text: '> 100k', value: 100 },
           { text: '> 500k', value: 500 },
          ]"
          v-model="liquidity"
        />
        <ToggleButtons
          class="filter"
          label="Age"
          :values="[
           { text: '>1d', value: 1 },
           { text: '>3d', value: 3 },
           { text: '>7d', value: 7 },
          ]"
          v-model="age"
        />
        <RefreshButton class="mt-6" @refresh="loadPoolsData" />
>>>>>>> 767d5338
      </div>
    </div>

    <div class="filter-headers">
      <span class="fees"></span>
      <span class="fees">Fees</span>
      <span class="name">Name</span>
      <span class="gen-fees">24h fees</span>
      <span class="two-fees">2h fees</span>
      <span class="liq">Liquidity</span>
      <span class="mc">MC</span>
    </div>

    <div class="pools">
      <Loader v-if="isLoading" />
      <template v-else>
        <div :key="pool.meteora_address" class="pool-container" v-for="(pool, index) in displayedPools">
          <a target="_blank" :href="`https://v2.meteora.ag/dlmm/${pool.meteora_address}`" class="pool-link">
            <div class="pool flex flex-row gap-4 items-center rounded-xl border-2">
              <div class="icon-container" @click="toggleDropdown($event, pool.meteora_address)">
                <ArrowTrendingUpIcon class="w-4 h-4 text-white hover:text-green-400 cursor-pointer transition-colors" />
              </div>
              <span class="data pool-parameters">{{ pool.meteora_baseFeePercentage }}%</span>
              <h2>{{ pool.meteora_name }}</h2>
              <span class="fee-ratio font-bold">{{
                pool.meteora_feeTvlRatio.h24.toFixed(2) }}%</span>
              <span class="fee-ratio font-bold">{{
                pool.meteora_feeTvlRatio.h2.toFixed(2) }}%</span>
              <a target="_blank" :href="`https://www.birdeye.so/token/${pool.meteora_degenTokenAddress}?chain=solana`">
                chart
              </a>
              <span class="flex-1"></span>
              <span class="data">{{ Math.round(pool.meteora_liquidity / 1000) }}K</span>
              <span class="data mc">{{ Math.round(pool.top_pair_mcap / 1_000_000) }}M</span>
            </div>
          </a>

          <!-- Hidden address - shows when icon clicked -->
          <div v-if="openDropdownId === pool.meteora_address" class="address-display">
            <span class="address-text">{{ pool.meteora_address }}</span>
            <TVChartContainer />
          </div>
        </div>
      </template>
    </div>
  </div>
</template>

<script setup>
import { ref, watch, onMounted } from 'vue'
import {
  ArrowPathIcon,
  ArrowTrendingUpIcon,
} from '@heroicons/vue/24/outline'

definePageMeta({
  layout: 'app'
})

const isLoading = ref(false)
const openDropdownId = ref(null)
const chartLoaded = ref({})

const displayedPools = ref([])
let pools = []

const marketCap = ref(10)
const binStep = ref(100)
const liquidity = ref(10)
const age = ref(1)

const resetDisplayedPools = () => {
  displayedPools.value = pools
    .filter(p => p.meteora_quoteToken === 'SOL')
    .filter(p => p.meteora_binStep === binStep.value)
    .filter(p => p.top_pair_mcap >= marketCap.value * 1_000_000)
    .filter(p => p.meteora_liquidity >= liquidity.value * 1_000)
    .filter(p => p.oldest_pair_ageInHours >= age.value * 24)
    .sort((pa, pb) => pb.meteora_feeTvlRatio.h24 - pa.meteora_feeTvlRatio.h24)
}

const toggleDropdown = (event, poolId) => {
  event.preventDefault()
  event.stopPropagation()

  // Only toggle for the specific pool clicked
  if (openDropdownId.value === poolId) {
    openDropdownId.value = null  // Close if already open
  } else {
    openDropdownId.value = poolId  // Open this specific pool
  }

  console.log('Clicked pool ID:', poolId, 'Open dropdown ID:', openDropdownId.value)
}

const closeDropdown = () => {
  openDropdownId.value = null
}

const onChartLoad = (poolId) => {
  chartLoaded.value[poolId] = true
}

const copyToClipboard = async (text) => {
  try {
    await navigator.clipboard.writeText(text)
    console.log('Copied to clipboard:', text)
  } catch (err) {
    console.error('Failed to copy:', err)
  }
}

const loadPoolsData = () => {
  isLoading.value = true
  pools = []
  fetch("https://api.tokleo.com/api/public/pools", {
    headers: {
      'X-Public-Key': 'Daisy-Uncouth-Chrome-Demanding-Freight-Boxcar6'
    }
  })
    .then(res => res.json())
    .then(data => {
      data.pools.forEach(pool => {
        pools.push(pool)
      })
      resetDisplayedPools()
      isLoading.value = false
    })

  console.log("🚀 ~ loadPoolsData ~ pools:", pools.value)
}

loadPoolsData()

setInterval(loadPoolsData, 1000 * 60 * 5)

// Close dropdown when clicking outside
onMounted(() => {
  document.addEventListener('click', (event) => {
    if (!event.target.closest('.pool-container')) {
      closeDropdown()
    }
  })
})

watch(binStep, resetDisplayedPools)
watch(marketCap, resetDisplayedPools)
watch(liquidity, resetDisplayedPools)
watch(age, resetDisplayedPools)

const description =
  "Meteora DLMM - Active Pool Finder";
const title = "The Wise Trade | Meteora DLMM - Active Pool Finder"
useHead({
  title,
  meta: [
    { name: "title", content: title },
    { name: "description", content: description },
    { name: "og:title", content: title },
    { name: "og:description", content: description },
    { name: "og:image", content: "https://thewise.trade/illustrations/dlmms-guide.png" },
    { name: "og:type", content: "Website" },
    { name: "twitter:title", content: title },
    { name: "twitter:description", content: description },
    { name: "twitter:image", content: "https://thewise.trade/illustrations/dlmms-guide.png" },
    { name: "twitter:url", content: "https://thewise.trade/dlmm-pool-finder" },
    { name: 'twitter:card', content: 'summary_large_image' }
  ],
});
</script>

<style scoped>
.app-title {
  margin: 0;
  text-align: left;
  text-transform: uppercase;
  font-size: 1.4em;
}

#pool-finder.container {
  display: flex;
  flex-direction: column;
  padding-top: 0;
  min-width: 820px;
  height: 78vh;
}

.pool-container {
  position: relative;
}

.pool-link {
  display: block;
  text-decoration: none;
  color: inherit;
}

.pool {
  padding: .5em 1em;
  border: 2px solid #334;
}

.icon-container {
  display: flex;
  align-items: center;
  justify-content: center;
  padding: 4px;
  border-radius: 4px;
  transition: background-color 0.2s;
}

.icon-container:hover {
  background-color: rgba(255, 255, 255, 0.1);
}

.chart-dropdown {
  position: absolute;
  top: 100%;
  left: 0;
  right: 0;
  background: #0a0a0a;
  border: 1px solid #333;
  border-radius: 0;
  z-index: 1000;
  box-shadow: 0 2px 8px rgba(0, 0, 0, 0.5);
}

.chart-container {
  position: relative;
  width: 100%;
  height: 300px;
  background: #0a0a0a;
}

.chart-loading {
  position: absolute;
  top: 50%;
  left: 50%;
  transform: translate(-50%, -50%);
  color: #888;
  font-size: 0.9em;
  z-index: 1001;
}

.chart-iframe {
  width: 100%;
  height: 100%;
  border: none;
  background: #0a0a0a;
}

.address-display {
  display: flex;
  flex-direction: column;
  align-items: center;
  gap: 8px;
  padding: 8px 16px;
  background: rgba(255, 255, 255, 0.05);
  border-radius: 4px;
  margin-top: 4px;
}

.address-text {
  font-family: 'Courier New', monospace;
  color: #CCE;
  font-size: 0.85em;
  flex: 1;
  word-break: break-all;
}

.copy-btn {
  background: none;
  border: 1px solid #334;
  color: #CCE;
  cursor: pointer;
  padding: 4px 8px;
  border-radius: 4px;
  font-size: 0.8em;
  transition: all 0.2s;
  min-width: 28px;
  height: 28px;
  display: flex;
  align-items: center;
  justify-content: center;
}

.copy-btn:hover {
  background-color: rgba(255, 255, 255, 0.1);
  border-color: #AEA;
}

.fee-ratio {
  color: #AEA;
  width: 60px;
  text-align: right;
}

.pool-parameters {
  width: 40px;
  text-align: right;
}

.pool h2 {
  width: 200px;
  margin: 0;
}

.pools {
  display: flex;
  position: relative;
  flex-direction: column;
  flex: 1;
  gap: 1em;
  overflow-y: scroll;
  max-width: 100%;
}

.data {
  color: #CCE;
  font-size: 0.9em;
}

.credit {
  color: #CCE;
  font-size: 0.8em;
}

.filter {
  flex: 1;
}

.filter-headers {
  margin-bottom: 0.5em;
  margin-top: 1em;

  span {
    display: inline-block;
    font-size: 0.9em;
    color: #CCE;
  }

  .fees {
    min-width: 55px;
    text-align: right;
    padding-right: 14px;
  }

  .name {
    min-width: 225px;
  }

  .gen-fees {
    min-width: 75px;
  }

  .two-fees {
    min-width: 440px;
  }

  .liq {
    min-width: 73px;
  }
<<<<<<< HEAD

  .mc {}
=======
>>>>>>> 767d5338
}

.data.mc {
  min-width: 40px;
  text-align: right;
}
</style><|MERGE_RESOLUTION|>--- conflicted
+++ resolved
@@ -9,31 +9,6 @@
 
     <div class="filters">
       <div class="toggle flex flex-row">
-<<<<<<< HEAD
-        <ToggleButtons class="mr-5 filter" label="Bin Step" :values="[
-          { text: '250', value: 250 },
-          { text: '200', value: 200 },
-          { text: '100', value: 100 },
-          { text: '80', value: 80 },
-          { text: '20', value: 20 },
-        ]" v-model="binStep" />
-        <ToggleButtons class="mr-5 filter" label="Market Cap" :values="[
-          { text: '> 1M', value: 1 },
-          { text: '> 10M', value: 10 },
-          { text: '> 100M', value: 100 },
-        ]" v-model="marketCap" />
-        <ToggleButtons class="mr-5 filter" label="Liquidity" :values="[
-          { text: '> 10k', value: 10 },
-          { text: '> 100k', value: 100 },
-          { text: '> 500k', value: 500 },
-        ]" v-model="liquidity" />
-        <ToggleButtons class="filter" label="Age" :values="[
-          { text: '>1d', value: 1 },
-          { text: '>3d', value: 3 },
-          { text: '>7d', value: 7 },
-        ]" v-model="age" />
-        <RefreshButton @refresh="loadPoolsData" />
-=======
         <ToggleButtons
           class="mr-5 filter"
           label="Bin Step"
@@ -76,8 +51,7 @@
           ]"
           v-model="age"
         />
-        <RefreshButton class="mt-6" @refresh="loadPoolsData" />
->>>>>>> 767d5338
+        <RefreshButton @refresh="loadPoolsData" />
       </div>
     </div>
 
@@ -440,11 +414,9 @@
   .liq {
     min-width: 73px;
   }
-<<<<<<< HEAD
-
-  .mc {}
-=======
->>>>>>> 767d5338
+
+  .mc {
+  }
 }
 
 .data.mc {
