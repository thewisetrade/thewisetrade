<template>
  <Loader class="" v-if="props.loading" />

  <div class="flex flex-row gap-2" v-else-if="isWalletAddressValid">
    <div class="flex flex-row gap-2">
      <div class="wallet-address-container">
        <div class="current-wallet-address">
          <div>{{ domainName && domainName.length > 0 ? domainName : props.currentWalletAddress }}</div>
          <span class="text-sm close-button" @click="resetWalletAddress">
            <XMarkIcon class="w-3 h-3" />
          </span>
        </div>
      </div>
    </div>
  </div>

  <div v-else>
    <div
      class="flex wallet-address-container gap-2"
      v-show="!isWalletAddressValid && !loading"
    >
      <div class="pl-2">Enter your wallet address</div>

      <div class="flex flex-row gap-2">
        <input
          ref="walletAddressInput"
          class="input w-full max-w-md border-2 border-gray-300 rounded-md p-2"
          type="text"
          v-model="walletAddress"
        />
      </div>

      <div class="error-message text-red-500 pl-2" v-if="errors.invalidAddress">
        Invalid wallet address
      </div>

      <div class="error-message text-red-500 pl-2" v-if="errors.invalidDomain">
        Invalid domain name
      </div>
      <!--div class="domain-name text-green-500 pl-2" v-if="domainName">
      {{ domainName }}
    </div-->
    </div>
  </div>
</template>

<script setup>
import { XMarkIcon } from '@heroicons/vue/24/outline'
import { useTemplateRef } from 'vue'

const props = defineProps({
  currentWalletAddress: {
    type: String,
    required: true,
  },
  loading: {
    type: Boolean,
    default: false,
  },
})

let emitedWalletAddress = ''

const emit = defineEmits({
  resetWalletAddress: () => true,
  walletAddressChanged: (payload) => true,
})

const walletAddress = ref('')
const domainName = ref('')
const errors = ref({
  invalidAddress: false,
  invalidDomain: false,
})

const walletAddressInput = useTemplateRef('walletAddressInput')

onMounted(() => {
  walletAddress.value = props.currentWalletAddress
  walletAddressInput?.value?.focus()
})

const isWalletAddressValid = computed(() => {
  return (
    walletAddress.value &&
    walletAddress.value !== null &&
    walletAddress.value !== 'undefined'
  )
})

const checkWalletAddress = async () => {
  errors.value.invalidAddress = false
  errors.value.invalidDomain = false
  const { solanaDomain, solanaAddress, wrongAddress, wrongDomain } =
    await validateWalletAddress(walletAddress.value)
  domainName.value = solanaDomain
  console.log("🚀 ~ checkWalletAddress ~ solanaDomain:", solanaDomain)
  
  errors.value.invalidAddress = wrongAddress
  errors.value.invalidDomain = wrongDomain
  if (
    !errors.value.invalidAddress &&
    !errors.value.invalidDomain &&
    walletAddress.value.length > 0 &&
    solanaAddress !== props.currentWalletAddress
  ) {
<<<<<<< HEAD
    console.log('walletAddressChanged', solanaAddress)
    await storeAddress(solanaAddress, solanaDomain, "none");
=======
>>>>>>> 3668a8ff
    emitedWalletAddress = solanaAddress
    emit('walletAddressChanged', {
      address: solanaAddress,
      domain: solanaDomain,
    })
  }
}

const resetWalletAddress = () => {
  walletAddress.value = ''
  domainName.value = ''
  errors.value.invalidAddress = false
  errors.value.invalidDomain = false
  emit('walletAddressChanged', '')
  nextTick(() => {
    walletAddressInput?.value?.focus()
  })
}

watch(walletAddress, (newVal) => {
  if (emitedWalletAddress !== newVal) {
    checkWalletAddress()
  }
})

watch(
  () => props.currentWalletAddress,
  (newVal) => {
    walletAddress.value = newVal
  },
)
</script>

<style scoped>
.current-wallet-address {
  display: inline-block;
  font-size: 1.4em;
  font-weight: bold;
  background: #00000a;
  border: 3px solid #445;
  border-radius: 10px;
  padding: 0.5em 1em;
  position: relative;
  text-align: left;
  max-width: 600px;

  .explainer {
    font-size: 0.7em;
    font-weight: normal;
    font-style: italic;
  }
}

.wallet-address-container {
  flex-direction: column;
  font-size: 0.8em;
  font-weight: bold;
  width: 400px;

  input {
    font-size: 1.1em;
    border-radius: 10px;
    border: 3px solid #445;
    padding: 0.5em;
    text-align: left;

    &:focus {
      border: 3px solid #686;
      outline: none;
      transition: all 0.5s ease;
    }
  }
}

.close-button {
  cursor: pointer;
  position: absolute;
  right: 2px;
  top: 2px;
}
</style><|MERGE_RESOLUTION|>--- conflicted
+++ resolved
@@ -104,11 +104,8 @@
     walletAddress.value.length > 0 &&
     solanaAddress !== props.currentWalletAddress
   ) {
-<<<<<<< HEAD
     console.log('walletAddressChanged', solanaAddress)
     await storeAddress(solanaAddress, solanaDomain, "none");
-=======
->>>>>>> 3668a8ff
     emitedWalletAddress = solanaAddress
     emit('walletAddressChanged', {
       address: solanaAddress,
